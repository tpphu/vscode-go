name: Release (golang.go)

# The new release workflow is triggered when a new tag on the release
# branch is pushed.
#
# Note: our canonical repository is in go.googlesource.com/vscode-go and tagging
# will be done in the canonical repository, and mirrored to the github repository.
# A typical workflow is:
#
# 1. A human operator creates a CL to merge the main dev branch to the 'release' branch.
#    CI (GCB builder) will test the CL.
# 2. The CL is reviewed and merged. This triggers the "Long test workflow" (test-long.yml).
# 3. The human operator verifies the "Long test workflow" is green.
#    Otherwise, fix (fix, cherry-pick, review, commit) on the 'release' branch.
# 4. When the 'release' branch reaches to the state ready for the release,
#    the human operator will tag the commig from the canonical repository.
#    (https://go-review.googlesource.com/admin/repos/vscode-go,tags)
#    Stable versions should be in the format of 'vX.X.X' (e.g. v0.15.0)
#    Release candidates should be in the format of 'vX.X.X-rc.X' (e.g. v0.15.0-rc.1)
# 5. The gopherbot will mirror the tag to the GitHub repo, and that push will trigger
#    the 'Release (golang.go)' workflow specified in this file.
#      - For stable version release (vX.X.X), check if the package.json has the matching version.
#      - Packaging using 'vsce package'
<<<<<<< HEAD
#      - Create a release in Github
#      - Upload the vsix file as an asset of the release
#      - For stable version release (vX.X.X), upload to the vscode market place
#        (not implemented in this CL)
=======
#      - Create a release in GitHub
#      - Upload the vsix file as an asset of the release
#      - For stable version release (vX.X.X), upload to the vscode market place
>>>>>>> 8aab1a28

on:
  push:
    tags:
      - v*

jobs:
<<<<<<< HEAD
  build:
    name: create release
    runs-on: ubuntu-latest
=======
  release:
    name: create release
    runs-on: ubuntu-latest
    if: github.repository == 'golang/vscode-go'
>>>>>>> 8aab1a28

    steps:
      - name: checkout code
        uses: actions/checkout@v2

      - name: get release version
        id: release_version
        run: |
          TAGGED_VERSION="${GITHUB_REF/refs\/tags\/v/}"

          if [[ ! "${TAGGED_VERSION}" =~ ^[0-9]+\.[0-9]+\.[0-9]+.*$ ]]; then
            echo "Invalid version tag '${TAGGED_VERSION}'"
            exit 1
          fi

          echo ::set-env name=EXT_VERSION::"${TAGGED_VERSION}"
          WRITTEN_VERSION="$(cat package.json | jq '.version' -r)"

          if [[ ${TAGGED_VERSION} == *"-"* ]]; then
            echo ::set-env name=EXT_ISPREVIEW::1
          else
            if [[ "${TAGGED_VERSION}" != "${WRITTEN_VERSION}" ]]; then
              echo "Release Tag and Version in package.json do not match: '${TAGGED_VERSION}' vs '${WRITTEN_VERSION}'"
              exit 1
            fi
            echo ::set-env name=EXT_ISPREVIEW::0
          fi

      - name: stamp version
        run: |
          cat package.json | jq --arg VER "${{ env.EXT_VERSION }}" '.version=$VER' > /tmp/package.json 
          cp /tmp/package.json ./package.json
          npm ci
          npm run vscode:prepublish

      - name: package
        uses: lannonbr/vsce-action@704da577da0f27de5cdb4ae018374c2f08b5f523
        with:
          args: "package"

      - name: create release
        id: create_release
        uses: actions/create-release@v1
        env:
          GITHUB_TOKEN: ${{ secrets.GITHUB_TOKEN }}
        with:
          tag_name: ${{ github.ref }}
          release_name: Release ${{ env.EXT_VERSION }}
          draft: false
          prerelease: ${{env.EXT_ISPREVIEW == 1}}
<<<<<<< HEAD

      - name: upload release asset
        uses: actions/upload-release-asset@v1
        env:
          GITHUB_TOKEN: ${{ secrets.GITHUB_TOKEN }}
        with:
          upload_url: ${{ steps.create_release.outputs.upload_url }}
          asset_path: ./go-${{ env.EXT_VERSION }}.vsix
          asset_name: go-${{ env.EXT_VERSION }}.vsix
          asset_content_type: application/zip
# TODO: check if the commit is in green state. (test-long.yml results)
# TODO: publish to the market if VERSION is for a stable version.
=======

      - name: upload release asset
        uses: actions/upload-release-asset@v1
        env:
          GITHUB_TOKEN: ${{ secrets.GITHUB_TOKEN }}
        with:
          upload_url: ${{ steps.create_release.outputs.upload_url }}
          asset_path: ./go-${{ env.EXT_VERSION }}.vsix
          asset_name: go-${{ env.EXT_VERSION }}.vsix
          asset_content_type: application/zip

      - name: publish
        if: env.EXT_ISPREVIEW != 1 && github.repository == 'golang/vscode-go'
        uses: lannonbr/vsce-action@704da577da0f27de5cdb4ae018374c2f08b5f523
        with:
          args: "publish -p $VSCE_TOKEN"
        env:
          VSCE_TOKEN: ${{ secrets.VSCE_TOKEN }}

# TODO: check if the commit is in green state. (test-long.yml results)
>>>>>>> 8aab1a28
# TODO: after publishing, create a gerrit CL to update 'latest' branch if VERSION is for a stable version.<|MERGE_RESOLUTION|>--- conflicted
+++ resolved
@@ -21,16 +21,9 @@
 #    the 'Release (golang.go)' workflow specified in this file.
 #      - For stable version release (vX.X.X), check if the package.json has the matching version.
 #      - Packaging using 'vsce package'
-<<<<<<< HEAD
-#      - Create a release in Github
-#      - Upload the vsix file as an asset of the release
-#      - For stable version release (vX.X.X), upload to the vscode market place
-#        (not implemented in this CL)
-=======
 #      - Create a release in GitHub
 #      - Upload the vsix file as an asset of the release
 #      - For stable version release (vX.X.X), upload to the vscode market place
->>>>>>> 8aab1a28
 
 on:
   push:
@@ -38,16 +31,10 @@
       - v*
 
 jobs:
-<<<<<<< HEAD
-  build:
-    name: create release
-    runs-on: ubuntu-latest
-=======
   release:
     name: create release
     runs-on: ubuntu-latest
     if: github.repository == 'golang/vscode-go'
->>>>>>> 8aab1a28
 
     steps:
       - name: checkout code
@@ -98,20 +85,6 @@
           release_name: Release ${{ env.EXT_VERSION }}
           draft: false
           prerelease: ${{env.EXT_ISPREVIEW == 1}}
-<<<<<<< HEAD
-
-      - name: upload release asset
-        uses: actions/upload-release-asset@v1
-        env:
-          GITHUB_TOKEN: ${{ secrets.GITHUB_TOKEN }}
-        with:
-          upload_url: ${{ steps.create_release.outputs.upload_url }}
-          asset_path: ./go-${{ env.EXT_VERSION }}.vsix
-          asset_name: go-${{ env.EXT_VERSION }}.vsix
-          asset_content_type: application/zip
-# TODO: check if the commit is in green state. (test-long.yml results)
-# TODO: publish to the market if VERSION is for a stable version.
-=======
 
       - name: upload release asset
         uses: actions/upload-release-asset@v1
@@ -132,5 +105,4 @@
           VSCE_TOKEN: ${{ secrets.VSCE_TOKEN }}
 
 # TODO: check if the commit is in green state. (test-long.yml results)
->>>>>>> 8aab1a28
 # TODO: after publishing, create a gerrit CL to update 'latest' branch if VERSION is for a stable version.